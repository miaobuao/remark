--- conflicted
+++ resolved
@@ -80,7 +80,6 @@
 
 Enable [GitHub flavored markdown][gfm].
 
-<<<<<<< HEAD
 ### highlight
 
 Type: `Function`
@@ -118,8 +117,6 @@
 
 The callback function to call when using an async highlighter.
 
-=======
->>>>>>> c80689f2
 ### tables
 
 Type: `Boolean`
